--- conflicted
+++ resolved
@@ -13,28 +13,19 @@
 
 from autopr.health.health_checker import HealthChecker
 
-<<<<<<< HEAD
-=======
 # Set up logging
 logger = logging.getLogger(__name__)
 
->>>>>>> be523058
 # Import dashboard router and version
 try:
     from autopr.dashboard.router import router as dashboard_router
     from autopr.dashboard.router import __version__ as DASHBOARD_VERSION
     DASHBOARD_AVAILABLE = True
-<<<<<<< HEAD
-except ImportError:
-    DASHBOARD_AVAILABLE = False
-    DASHBOARD_VERSION = "1.0.1"
-=======
     logger.info("Dashboard module loaded successfully")
 except ImportError as e:
     DASHBOARD_AVAILABLE = False
     DASHBOARD_VERSION = "1.0.1"
     logger.warning(f"Dashboard module not available: {e}")
->>>>>>> be523058
 
 # Import GitHub App routers
 try:
@@ -130,12 +121,9 @@
     # Include dashboard routes if available (must be first to handle "/" route)
     if DASHBOARD_AVAILABLE:
         app.include_router(dashboard_router)
-<<<<<<< HEAD
-=======
     else:
         # Register fallback root route when dashboard is not available
         app.get("/")(root_fallback)
->>>>>>> be523058
 
     # Include GitHub App routes if available
     if GITHUB_APP_AVAILABLE:
@@ -193,14 +181,9 @@
         else:
             result = await health_checker.check_quick()
 
-<<<<<<< HEAD
-        # Add version info for consistency without mutating cached result
-        return {**result, "version": __version__}
-=======
         # Add version info for consistency
         result["version"] = __version__
         return result
->>>>>>> be523058
 
     return app
 
