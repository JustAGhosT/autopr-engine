"""
Quality Engine - Main engine for running quality analysis tools.
"""

import os
from typing import Any

import structlog

from ..base.action import Action
from .config import load_config
from .handler_registry import HandlerRegistry
from .models import QualityInputs, QualityMode, QualityOutputs
from .volume_mapping import get_volume_config, get_volume_level_name
from .platform_detector import PlatformDetector
from .tool_runner import determine_smart_tools, run_tool
from .tools.registry import ToolRegistry

logger = structlog.get_logger(__name__)


class QualityEngine(Action):
    """Engine for all code quality operations"""

    id = "quality_engine"

    def __init__(
        self,
        config_path: str = "pyproject.toml",
        tool_registry: ToolRegistry | None = None,
        handler_registry: HandlerRegistry | None = None,
        config: Any | None = None,
    ):
        super().__init__(
            name="quality_engine",
            description="Engine for all code quality operations",
            version="1.0.0",
        )

        # Use injected registry or create a new one
        self.tool_registry = tool_registry
        if self.tool_registry is None:
            # Fallback to discover tools if not injected
            from .tools import discover_tools

            tools = discover_tools()
            self.tools = {tool().name: tool() for tool in tools}
        else:
            # Use the tool instances from the registry
            tools_list = self.tool_registry.get_all_tools()
            self.tools = {tool.name: tool for tool in tools_list}

        # Initialize platform detector
        self.platform_detector = PlatformDetector()

        # Show Windows warning if needed
        if self.platform_detector.should_show_windows_warning():
            self._show_windows_warning()

        # Filter tools based on platform compatibility
        self.tools = self._filter_tools_for_platform()

        # Apply tool substitutions for Windows
        self._apply_tool_substitutions()

        self.handler_registry = handler_registry
        self.config = config or load_config(config_path)
        self.llm_manager = None

        logger.info(
            "Quality Engine initialized",
            default_mode="smart",
            discovered_tools=list(self.tools.keys()),
            platform=self.platform_detector.detect_platform(),
        )

    def _show_windows_warning(self):
        """Show Windows-specific warnings and recommendations."""
        platform_info = self.platform_detector.detect_platform()
        limitations = self.platform_detector.get_windows_limitations()
        recommendations = self.platform_detector.get_windows_recommendations()

        logger.warning(
            "Running on Windows - some tools may have limitations",
            platform_info=platform_info,
            limitations=limitations,
            recommendations=recommendations,
        )

        print("\n" + "=" * 60)
        print("WINDOWS DETECTED - QUALITY ENGINE ADAPTATIONS")
        print("=" * 60)
        print(f"Platform: {platform_info['platform']}")
        print(f"Architecture: {platform_info['architecture']}")
        print(f"Python: {platform_info['python_version'].split()[0]}")
        print()

        if limitations:
            print("LIMITATIONS:")
            for limitation in limitations:
                print(f"  • {limitation}")
            print()

        if recommendations:
            print("RECOMMENDATIONS:")
            for rec in recommendations:
                print(f"  • {rec}")
            print()

        print("The quality engine will automatically adapt tools for Windows compatibility.")
        print("=" * 60 + "\n")

    def _filter_tools_for_platform(self) -> dict[str, Any]:
        """Filter tools based on platform compatibility."""
        all_tool_names = list(self.tools.keys())
        available_tools = self.platform_detector.get_available_tools(all_tool_names)

        filtered_tools = {}
        for tool_name in available_tools:
            if tool_name in self.tools:
                filtered_tools[tool_name] = self.tools[tool_name]

        return filtered_tools

    def _apply_tool_substitutions(self):
        """Apply tool substitutions for Windows-incompatible tools."""
        substitutions = self.platform_detector.get_tool_substitutions()

        for old_tool, new_tool in substitutions.items():
            if old_tool in self.tools and new_tool in self.tools:
                logger.info(
                    f"Substituting {old_tool} with {new_tool} for Windows compatibility",
                    old_tool=old_tool,
                    new_tool=new_tool,
                )
                # Replace the old tool with the new one
                self.tools[new_tool] = self.tools.pop(old_tool)

<<<<<<< HEAD
    def _determine_tools_for_mode(self, mode: QualityMode, files: list[str], volume: int = 500) -> list[str]:
        """Determine which tools to run based on mode, files, and volume level.
        
        Args:
            mode: Quality mode to use
            files: List of files to analyze
            volume: Volume level from 0-1000 that influences tool selection and configuration
            
        Returns:
            List of tool names to run
        """
        # Base tool selection based on quality mode
=======
    def _determine_tools_for_mode(self, mode: QualityMode, files: list[str]) -> list[str]:
        """Determine which tools to run based on mode and files."""
>>>>>>> 01b23741
        if mode == QualityMode.SMART:
            tools = determine_smart_tools(files)
        elif mode == QualityMode.ULTRA_FAST:
            tools = ["ruff"]  # Ultra fast mode with only essential linting
        elif mode == QualityMode.FAST:
            tools = ["ruff", "bandit"]  # Fast mode with essential tools
        elif mode == QualityMode.COMPREHENSIVE:
            tools = list(self.tools.keys())  # All available tools
        else:  # AI_ENHANCED or other modes
            tools = list(self.tools.keys())
            
        # Adjust tools based on volume level
        if volume < 100:  # Very quiet - minimal tools
            tools = [t for t in tools if t in {"ruff"}]
        elif volume < 300:  # Quiet - lightweight tools only
            tools = [t for t in tools if t in {"ruff", "bandit", "black"}]
        elif volume < 700:  # Moderate - standard tools
            tools = [t for t in tools if t not in {"pylint", "mypy"}]
        # At higher volumes, use all tools determined by the quality mode
            
        return tools

    def _get_tool_config(self, tool_name: str) -> Any:
        """Get configuration for a specific tool."""
        if not self.config:
            return {"enabled": True, "config": {}}

        tool_config = getattr(self.config, "tools", {})
        tool_settings = tool_config.get(tool_name, {})

        # Handle different config formats
        if isinstance(tool_settings, dict):
            if "enabled" in tool_settings:
                return tool_settings
            else:
                return {"enabled": True, "config": tool_settings}
        else:
            return {"enabled": True, "config": {}}

<<<<<<< HEAD
    async def execute(self, inputs: QualityInputs, context: dict[str, Any], volume: int | None = None) -> QualityOutputs:
        """Execute the quality engine with the given inputs and volume level.
        
        Args:
            inputs: Quality engine input parameters
            context: Context dictionary for the execution
            volume: Volume level from 0-1000 that influences quality strictness.
                   If None, uses inputs.volume if set, otherwise defaults to 500.
                   
        Returns:
            QualityOutputs with the results of the quality checks
        """
        # Apply volume settings if volume is provided either directly or through inputs
        if volume is not None or (hasattr(inputs, 'volume') and inputs.volume is not None):
            inputs.apply_volume_settings(volume)
            volume = inputs.volume or 500
                
        logger.info(
            "Executing Quality Engine", 
            mode=inputs.mode, 
            volume=volume,
            volume_level=get_volume_level_name(volume)
        )
=======
    async def execute(self, inputs: QualityInputs, context: dict[str, Any]) -> QualityOutputs:
        """Execute the quality engine with the given inputs"""
        logger.info("Executing Quality Engine", mode=inputs.mode)
>>>>>>> 01b23741

        # Determine files to check
        files_to_check = inputs.files or ["."]

        # Determine tools to run based on mode and volume
        tools_to_run = self._determine_tools_for_mode(
            inputs.mode, 
            files_to_check,
            volume=volume
        )

        # Filter tools based on what's actually available
        available_tools = [tool for tool in tools_to_run if tool in self.tools]

        if not available_tools:
            logger.warning("No tools available for the specified mode and files")
            return QualityOutputs(
                success=True,
                total_issues_found=0,
                total_issues_fixed=0,
                files_modified=[],
                issues_by_tool={},
                files_by_tool={},
                tool_execution_times={},
                summary="No tools available for analysis",
                ai_enhanced=False,
                ai_summary=None,
            )

        # Initialize results
        results = {}

        # Add detailed logging for comprehensive mode
        if inputs.mode == QualityMode.COMPREHENSIVE:
            logger.info(
                "Comprehensive mode activated",
                tools=available_tools,
                file_count=len(files_to_check),
                file_types=list(set([os.path.splitext(f)[1] for f in files_to_check if "." in f])),
            )

        # Run tools in parallel for better performance
        tool_tasks = []
        for tool_name in available_tools:
            tool_instance = self.tools.get(tool_name)
            if not tool_instance:
                logger.warning("Tool not available", tool=tool_name)
                continue

            tool_config = self._get_tool_config(tool_name)

            if tool_config.get("enabled", True):
                task = run_tool(
                    tool_name=tool_name,
                    tool_instance=tool_instance,
                    files=files_to_check,
                    tool_config=tool_config.get("config", {}),
                    handler_registry=self.handler_registry,
                )
                tool_tasks.append((tool_name, task))

        # Execute tools and gather results
        for tool_name, task in tool_tasks:
            tool_result = await task
            if tool_result:
                results[tool_name] = tool_result

        # Handle AI-enhanced mode
        ai_result = None
        ai_summary = None

        if inputs.mode == QualityMode.AI_ENHANCED and inputs.enable_ai_agents:
            # Lazy load the LLM manager if needed
            if not self.llm_manager:
                from .ai import initialize_llm_manager

                self.llm_manager = await initialize_llm_manager()

            if self.llm_manager:
                from .ai import run_ai_analysis

                ai_result = await run_ai_analysis(
                    files_to_check,
                    self.llm_manager,
                    provider_name=inputs.ai_provider,
                    model=inputs.ai_model,
                )

                if ai_result:
                    from .ai import create_tool_result_from_ai_analysis

                    results["ai_analysis"] = create_tool_result_from_ai_analysis(ai_result)
                    ai_summary = ai_result.get("summary")

        # Build the comprehensive summary
        from .summary import build_comprehensive_summary

        summary = build_comprehensive_summary(results, ai_summary)

        # Collect issues and files by tool
        issues_by_tool = {tool_name: result.issues for tool_name, result in results.items()}
        files_by_tool = {
            tool_name: result.files_with_issues for tool_name, result in results.items()
        }

        # Get execution times by tool
        tool_execution_times = {
            tool_name: result.execution_time for tool_name, result in results.items()
        }

        # Calculate total issues
        total_issues_found = sum(len(result.issues) for result in results.values())

        # Get unique files with issues
        unique_files_with_issues = set()
        for result in results.values():
            unique_files_with_issues.update(result.files_with_issues)

        return QualityOutputs(
            success=total_issues_found == 0,
            total_issues_found=total_issues_found,
            total_issues_fixed=0,  # Placeholder for future fix implementation
            files_modified=[],  # Placeholder for future fix implementation
            issues_by_tool=issues_by_tool,
            files_by_tool=files_by_tool,
            tool_execution_times=tool_execution_times,
            summary=summary,
            ai_enhanced=inputs.mode == QualityMode.AI_ENHANCED and ai_result is not None,
            ai_summary=ai_summary,
        )

    async def run(self, inputs: QualityInputs) -> QualityOutputs:
        """Execute the quality engine with the given inputs"""
        # Create an empty context dictionary to satisfy the base class contract
        return await self.execute(inputs, {})


# Factory function to create a quality engine with dependencies
def create_engine(
    config_path: str = "pyproject.toml",
    tool_registry: ToolRegistry | None = None,
    handler_registry: HandlerRegistry | None = None,
    config: Any | None = None,
) -> QualityEngine:
    """Create a quality engine with the given dependencies."""
    return QualityEngine(
        config_path=config_path,
        tool_registry=tool_registry,
        handler_registry=handler_registry,
        config=config,
    )<|MERGE_RESOLUTION|>--- conflicted
+++ resolved
@@ -136,7 +136,6 @@
                 # Replace the old tool with the new one
                 self.tools[new_tool] = self.tools.pop(old_tool)
 
-<<<<<<< HEAD
     def _determine_tools_for_mode(self, mode: QualityMode, files: list[str], volume: int = 500) -> list[str]:
         """Determine which tools to run based on mode, files, and volume level.
         
@@ -148,11 +147,6 @@
         Returns:
             List of tool names to run
         """
-        # Base tool selection based on quality mode
-=======
-    def _determine_tools_for_mode(self, mode: QualityMode, files: list[str]) -> list[str]:
-        """Determine which tools to run based on mode and files."""
->>>>>>> 01b23741
         if mode == QualityMode.SMART:
             tools = determine_smart_tools(files)
         elif mode == QualityMode.ULTRA_FAST:
@@ -191,8 +185,6 @@
                 return {"enabled": True, "config": tool_settings}
         else:
             return {"enabled": True, "config": {}}
-
-<<<<<<< HEAD
     async def execute(self, inputs: QualityInputs, context: dict[str, Any], volume: int | None = None) -> QualityOutputs:
         """Execute the quality engine with the given inputs and volume level.
         
@@ -209,18 +201,15 @@
         if volume is not None or (hasattr(inputs, 'volume') and inputs.volume is not None):
             inputs.apply_volume_settings(volume)
             volume = inputs.volume or 500
+        else:
+            volume = 500  # Default volume if not specified
                 
         logger.info(
             "Executing Quality Engine", 
             mode=inputs.mode, 
             volume=volume,
-            volume_level=get_volume_level_name(volume)
-        )
-=======
-    async def execute(self, inputs: QualityInputs, context: dict[str, Any]) -> QualityOutputs:
-        """Execute the quality engine with the given inputs"""
-        logger.info("Executing Quality Engine", mode=inputs.mode)
->>>>>>> 01b23741
+            volume_level=get_volume_level_name(volume) if hasattr(self, 'get_volume_level_name') else None
+        )
 
         # Determine files to check
         files_to_check = inputs.files or ["."]
