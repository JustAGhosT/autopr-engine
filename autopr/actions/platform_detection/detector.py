--- conflicted
+++ resolved
@@ -33,10 +33,6 @@
 from .scoring import PlatformScoringEngine
 
 logger = logging.getLogger(__name__)
-<<<<<<< HEAD
-
-=======
->>>>>>> 5eb29c86
 
 class PlatformDetectorOutputs(BaseModel):
     """Rich analysis output for platform detection.
