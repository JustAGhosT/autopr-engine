--- conflicted
+++ resolved
@@ -1,7 +1,3 @@
-<<<<<<< HEAD
-"""
-=======
->>>>>>> 6af2ff73
 """AutoPR Dashboard Server
 
 Flask-based web server for AutoPR monitoring and configuration.
@@ -186,13 +182,8 @@
                         }), 400
                     files = valid_files
 
-<<<<<<< HEAD
-                # Normalize mode: lowercase and replace hyphens with underscores
-                normalized_mode = mode.lower().replace("-", "_").strip()
-=======
                 # Normalize mode to lowercase, preserving hyphens for enum compatibility
                 normalized_mode = mode.lower().strip()
->>>>>>> 6af2ff73
 
                 # Map normalized mode to QualityMode enum
                 try:
