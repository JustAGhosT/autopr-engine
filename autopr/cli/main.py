--- conflicted
+++ resolved
@@ -21,13 +21,10 @@
     AICommentAnalyzer,
     AICommentAnalysisInputs,
 )
-<<<<<<< HEAD
 from autopr.actions.autogen_multi_agent import (
     autogen_multi_agent_action,
     AutoGenInputs,
 )
-=======
->>>>>>> 6d4260b6
 from autopr.actions.quality_engine.engine import QualityEngine, QualityInputs
 from autopr.actions.quality_engine.models import QualityMode
 from autopr.actions.registry import ActionRegistry
