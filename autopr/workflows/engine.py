--- conflicted
+++ resolved
@@ -335,11 +335,8 @@
     async def _update_metrics(self, status: str, execution_time: float) -> None:
         """
         Update workflow execution metrics with thread-safety.
-<<<<<<< HEAD
-=======
         
         All metrics operations now properly use the async lock for thread-safe access.
->>>>>>> 0133f62a
         
         Args:
             status: Execution status (success, failed, timeout)
@@ -362,10 +359,6 @@
                     self.metrics["total_execution_time"] / self.metrics["total_executions"]
                 )
 
-<<<<<<< HEAD
-    def get_status(self) -> dict[str, Any]:
-        """Get workflow engine status."""
-=======
     async def get_status(self) -> dict[str, Any]:
         """
         Get workflow engine status with thread-safe metrics access.
@@ -377,7 +370,6 @@
         async with self._metrics_lock:
             metrics_snapshot = self.metrics.copy()
         
->>>>>>> 0133f62a
         return {
             "running": self._is_running,
             "registered_workflows": len(self.workflows),
