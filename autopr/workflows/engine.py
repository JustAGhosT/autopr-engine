--- conflicted
+++ resolved
@@ -336,11 +336,7 @@
         """
         Update workflow execution metrics with thread-safety.
         
-<<<<<<< HEAD
-        TODO: CONCURRENCY - Ensure ALL metrics updates use the lock (BUG-3)
-=======
         All metrics operations now properly use the async lock for thread-safe access.
->>>>>>> 6af2ff73
         
         Args:
             status: Execution status (success, failed, timeout)
