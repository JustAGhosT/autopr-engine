[build-system]
requires = ["poetry-core>=1.0.0"]
build-backend = "poetry.core.masonry.api"

[tool.poetry]
name = "autopr-engine"
version = "1.0.1"
description = "AI-Powered GitHub PR Automation and Issue Management"
authors = ["VeritasVault Team <dev@veritasvault.net>"]
maintainers = ["VeritasVault Team <dev@veritasvault.net>"]
license = "MIT"
readme = "README.md"
packages = [{include = "autopr"}]

keywords = [
    "github", "pull-request", "automation", "ai", "code-review",
    "ci-cd", "workflow", "integration", "slack", "linear", "autogen",
    "llm", "openai", "anthropic", "issue-management", "quality-gates",
    "platform-detection", "multi-agent"
]

classifiers = [
    "Development Status :: 5 - Production/Stable",
    "Intended Audience :: Developers",
    "Intended Audience :: Information Technology",
    "Intended Audience :: System Administrators",
    "License :: OSI Approved :: MIT License",
    "Programming Language :: Python :: 3",
    "Programming Language :: Python :: 3.13",
    "Operating System :: OS Independent",
    "Topic :: Software Development",
    "Topic :: Software Development :: Libraries :: Python Modules",
    "Topic :: Software Development :: Quality Assurance",
    "Topic :: Scientific/Engineering :: Artificial Intelligence"
]

[tool.poetry.dependencies]
python = "^3.12.0"
pydantic = "^2.9.0"
pydantic-settings = "^2.0.0"
aiohttp = "^3.10.0"
structlog = "^24.4.0"
click = "^8.1.0"
pyyaml = "^6.0.1"
opentelemetry-sdk = ">=1.22.0"
jinja2 = "^3.1.4"
pygithub = "^2.4.0"
GitPython = "^3.1.43"
openai = "^1.99.0"
anthropic = "^0.34.0"
mistralai = "^1.2.0"
groq = "^0.11.0"
httpx = "^0.27.0"
websockets = "^13.1.0"
python-dateutil = "^2.8.0"
pytz = "^2024.1"
python-dotenv = "^1.0.1"
tomli = "^2.0.1"
dependency-injector = "^4.0.0"
psutil = "^6.0.0"
numpy = "^2.3.0"
psycopg2-binary = "^2.9.11"
flask-socketio = "^5.5.1"
<<<<<<< HEAD
alembic = "^1.17.2"

[tool.poetry.extras]
full = [
    "dev",
    "monitoring",
    "memory",
    "ai",
    "database",
    "server",
    "resilience"
]

keywords = [
    "github", "pull-request", "automation", "ai", "code-review",
    "ci-cd", "workflow", "integration", "slack", "linear", "autogen",
    "llm", "openai", "anthropic", "issue-management", "quality-gates",
    "platform-detection", "multi-agent"
]
=======
>>>>>>> 6af2ff73

[tool.poetry.urls]
Homepage = "https://github.com/veritasvault/autopr-engine"
Documentation = "https://autopr-engine.readthedocs.io"
Repository = "https://github.com/veritasvault/autopr-engine"
"Bug Tracker" = "https://github.com/veritasvault/autopr-engine/issues"
Changelog = "https://github.com/veritasvault/autopr-engine/blob/main/CHANGELOG.md"
Discussions = "https://github.com/veritasvault/autopr-engine/discussions"

[tool.poetry.scripts]
autopr = "autopr.cli:main"
autopr-server = "autopr.server:main"
autopr-worker = "autopr.worker:main"
autopr-migration = "autopr.migration:main"

[tool.poetry.plugins."autopr.actions"]
"platform_detector" = "autopr.actions.platform_detector:PlatformDetector"
"pr_review_analyzer" = "autopr.actions.pr_review_analyzer:PRReviewAnalyzer"
"issue_creator" = "autopr.actions.issue_creator:IssueCreator"
"ai_comment_analyzer" = "autopr.actions.ai_comment_analyzer:AICommentAnalyzer"
"quality_gates" = "autopr.actions.quality_gates:QualityGates"
"autogen_multi_agent" = "autopr.actions.autogen_multi_agent:AutoGenMultiAgent"

[tool.poetry.plugins."autopr.integrations"]
"github" = "autopr.integrations.github:GitHubIntegration"
"linear" = "autopr.integrations.linear:LinearIntegration"
"slack" = "autopr.integrations.slack:SlackIntegration"
"axolo" = "autopr.integrations.axolo:AxoloIntegration"

[tool.poetry.plugins."autopr.llm_providers"]
"openai" = "autopr.ai.providers.openai:OpenAIProvider"
"anthropic" = "autopr.ai.providers.anthropic:AnthropicProvider"
"mistral" = "autopr.ai.providers.mistral:MistralProvider"
"groq" = "autopr.ai.providers.groq:GroqProvider"

[tool.poetry.group.dev.dependencies]
pytest = "8.2.0"
pytest-asyncio = ">=0.24.0"
pytest-cov = ">=5.0.0"
pytest-mock = ">=3.14.0"
black = ">=24.8.0"
isort = ">=5.13.0"
flake8 = ">=7.0.0"
mypy = ">=1.11.0"
pre-commit = ">=3.0.0"
sphinx = ">=8.1.0"
sphinx-rtd-theme = ">=3.0.0"
myst-parser = ">=4.0.0"
types-pyyaml = ">=6.0.12"
types-requests = ">=2.32.4"

[tool.poetry.group.monitoring.dependencies]
prometheus-client = ">=0.17.0"
sentry-sdk = {extras = ["fastapi"], version = ">=1.32.0"}
datadog = ">=0.47.0"

[tool.poetry.group.memory.dependencies]
mem0ai = "^0.1.0"
chromadb = "^0.4.0"
qdrant-client = "^1.5.0"

[tool.poetry.group.ai.dependencies]

[tool.poetry.group.database.dependencies]
asyncpg = "^0.30.0"
sqlalchemy = {extras = ["asyncio"], version = "^2.0.0"}
alembic = "^1.12.0"
redis = "^4.6.0"
aioredis = "^2.0.0"

[tool.poetry.group.server.dependencies]
fastapi = "^0.103.0"
uvicorn = {extras = ["standard"], version = "^0.23.0"}
gunicorn = "^21.2.0"

[tool.poetry.group.resilience.dependencies]
pybreaker = "^1.0.0"
tenacity = "^8.2.0"
limits = "^3.6.0"

[tool.poetry.group.sidecar.dependencies]
fastapi = "^0.103.0"
uvicorn = {extras = ["standard"], version = "^0.23.0"}
websockets = "^13.1.0"




[tool.setuptools.package-dir]
"" = "."

[tool.setuptools.package-data]
autopr = [
    "workflows/*.yaml",
    "workflows/*.yml",
    "config/*.yaml",
    "config/*.yml",
    "templates/*.j2",
    "templates/*.jinja",
    "static/*"
]

[tool.pytest.ini_options]
minversion = "7.0"
addopts = ["-ra", "--tb=short", "--maxfail=10", "-p", "no:langsmith"]
testpaths = ["tests"]
# Warning filters are now controlled by volume settings in autopr/utils/volume_utils.py
# Default to 'ignore' but will be overridden by volume settings when tests run
filterwarnings = [
    # Always show deprecation warnings
    "error",
    # Default to ignoring other warnings - volume settings will adjust this
    "ignore"
]

[tool.coverage.run]
source = ["autopr"]
omit = ["*/tests/*", "*/migrations/*", "*/venv/*", "*/__pycache__/*"]

[tool.coverage.report]
exclude_lines = [
    "pragma: no cover",
    "def __repr__",
    "if self.debug:",
    "if settings.DEBUG",
    "raise AssertionError",
    "raise NotImplementedError",
    "if 0:",
    "if __name__ == .__main__.:",
    "class .*\\bProtocol\\):",
    "@(abc\\.)?abstractmethod"
]

[tool.flake8]
max-line-length = 100
extend-ignore = ["E203", "W503"]
per-file-ignores = ["__init__.py:F401"]

[tool.ruff]
# Same as Black.
line-length = 100

# Assume Python 3.12 (latest supported by ruff)
target-version = "py312"

# Exclude a variety of commonly ignored directories.
exclude = [
    ".bzr",
    ".direnv",
    ".eggs",
    ".git",
    ".git-rewrite",
    ".hg",
    ".mypy_cache",
    ".nox",
    ".pants.d",
    ".pytype",
    ".ruff_cache",
    ".svn",
    ".tox",
    ".venv",
    "__pypackages__",
    "_build",
    "buck-out",
    "build",
    "dist",
    "node_modules",
    "venv",
    "htmlcov",
    "packages",
    "templates/example-hybrid/test_early_enhanced_file_generator",
]

[tool.ruff.lint]
# Enable pycodestyle (`E`), Pyflakes (`F`), and isort (`I`) codes by default.
select = [
    "E",  # pycodestyle errors
    "W",  # pycodestyle warnings
    "F",  # Pyflakes
    "I",  # isort
    "N",  # pep8-naming
    "UP", # pyupgrade
    "B",  # flake8-bugbear
    "C4", # flake8-comprehensions
    "SIM", # flake8-simplify
    "ARG", # flake8-unused-arguments
    "PTH", # flake8-use-pathlib
    "T201", # print statements (only in scripts)
    "TID", # flake8-tidy-imports
    "DTZ", # flake8-datetimez
    "EM",  # flake8-errmsg
    "G",   # flake8-logging-format
    "PT",  # flake8-pytest-style
    "SLF", # flake8-self
    "TRY", # tryceratops
    "ERA", # eradicate
    "FIX", # ruff
    "INP", # isort
    "PGH", # pygrep-hooks
]

# Allow fix for all enabled rules (when `--fix`) is provided.
fixable = ["ALL"]

# Allow unused variables when underscore-prefixed.
dummy-variable-rgx = "^(_+|(_+[a-zA-Z0-9_]*[a-zA-Z0-9]+?))$"

[tool.ruff.format]
# Like Black, use double quotes for strings.
quote-style = "double"

# Like Black, indent with spaces, rather than tabs.
indent-style = "space"

# Like Black, respect magic trailing commas.
skip-magic-trailing-comma = false

# Like Black, automatically detect the appropriate line ending.
line-ending = "auto"

# Enable auto-formatting of code examples in docstrings. Markdown,
# reStructuredText code/literal blocks and doctests are all supported.
docstring-code-format = true

[tool.ruff.lint.per-file-ignores]
# Allow print statements in scripts
"scripts/**/*.py" = ["T201"]

# Allow all issues in volume control scripts
"scripts/volume-control/volume_knob.py" = ["ALL"]

# Allow various issues in test files
"tests/**/*.py" = [
    "S101", "ERA001",  # assert statements and commented code
    "PLR0912", "PLR0913", "PLR0915",  # complexity issues
    "ARG001", "ARG002", "ARG004",  # unused arguments
    "SLF001",  # private member access
    "PLR2004",  # magic numbers
    "S110",  # try-except-pass
    "G004",  # f-strings in logging
    "DTZ005",  # datetime.now() without tz
]

# Allow specific issues in volume-control scripts
"scripts/volume-control/**/*.py" = [
    "T201",  # print statements
    "PTH110", "PTH123", "PTH103", "PTH107", "PTH118",  # pathlib issues
    "PLR0911", "PLR0912", "PLR2004",  # complexity issues
    "TRY003", "TRY300", "TRY301", "TRY302",  # try-except issues
    "EM101", "EM102",  # exception message issues
    "F811", "F821", "F841",  # pyflakes issues
    "ARG002",  # unused arguments
    "SIM102", "SIM105", "SIM117",  # simplify issues
    "S603", "S607", "S110", "S112",  # security issues
    "N814", "N999",  # naming issues
    "RUF012",  # mutable class attributes
    "FBT001", "FBT002",  # boolean issues
    "A002",  # argument shadowing
    "B904",  # exception chaining
    "G004",  # logging f-strings
    "PGH003",  # pygrep-hooks
]

# Allow specific issues in template discovery
"templates/discovery/**/*.py" = [
    "PTH123",  # pathlib issues
    "PLR0912", "PLR0913", "PLR0915", "PLR2004",  # complexity issues
    "S112", "S110",  # security issues
    "TRY300",  # try-except issues
    "DTZ005",  # datetime issues
    "ARG001", "ARG002", "ARG004",  # argument issues
    "FBT001", "FBT002",  # boolean issues
    "B019",  # lru_cache on methods
    "PLW0602", "PLW0603",  # global issues
    "G004",  # logging f-strings
    "TRY401",  # exception object in logging
    "PLW2901",  # loop variable overwritten
    "PGH003",  # pygrep-hooks
    "B904",  # exception chaining
]

# Allow specific issues in tools
"tools/**/*.py" = [
    "T201",  # print statements
    "PTH123", "PTH110", "PTH103", "PTH107",  # pathlib issues
    "PLR0912", "PLR0913", "PLR0915", "PLR2004",  # complexity issues
    "S603", "S607", "S110", "S112",  # security issues
    "TRY300", "TRY301", "TRY302",  # try-except issues
    "TD002", "TD003", "FIX002",  # TODO issues
    "E741",  # ambiguous variable names
    "FBT001", "FBT002",  # boolean issues
    "ARG002",  # unused arguments
    "N999",  # invalid module names
    "PGH003",  # pygrep-hooks
    "B007",  # unused loop variables
    "G004",  # logging f-strings
    "TRY401",  # exception object in logging
]

[tool.ruff.lint.isort]
# Force sort within sections
force-sort-within-sections = true

# Use deterministic sorting
force-wrap-aliases = true
force-single-line = false
lines-after-imports = 2

# Known first party modules
known-first-party = ["autopr"]

# Known third party modules
known-third-party = [
    "aiohttp",
    "anthropic",
    "click",
    "crewai",
    "git",
    "github",
    "httpx",
    "jinja2",
    "linear",
    "mistralai",
    "openai",
    "pydantic",
    "pytest",
    "pyyaml",
    "structlog",
    "websockets",
]

# Import section order (deterministic)
section-order = [
    "future",
    "standard-library",
    "third-party",
    "first-party",
    "local-folder",
]

[tool.ruff.lint.flake8-tidy-imports]
# Allow `from ... import ...` style imports.
ban-relative-imports = "all"







[tool.bandit]
# Expanded skips to align with project-safe usages and reduce false positives
skips = [
    "B101", "B601", "B603", "B607", "B110", "B112", "B404",
    "B105", "B311", "B324", "B608"
]
# Exclude dependency and build directories from scanning
exclude_dirs = [
    "tests", "docs", "migrations", ".venv", "venv", "env",
    "node_modules", "build", "dist", "site-packages"
]

[tool.pydocstyle]
inherit = false
match = "(?!test_).*\\.py"
match_dir = "[^\\.].*"
ignore = [
    "D100", "D101", "D102", "D103", "D104", "D105", "D107",
    "D200", "D203", "D212", "D213", "D400", "D401", "D415"
]

[tool.sphinx]
project = "AutoPR Engine"
copyright = "2025, VeritasVault Team"
author = "VeritasVault Team"
extensions = [
    "sphinx.ext.autodoc",
    "sphinx.ext.viewcode",
    "sphinx.ext.napoleon",
    "sphinx.ext.intersphinx",
    "sphinx.ext.autosummary"
]
templates_path = ["_templates"]
exclude_patterns = ["_build", "Thumbs.db", ".DS_Store"]
html_theme = "sphinx_rtd_theme"
html_static_path = ["_static"]

[tool.vulture]
min_confidence = 80
exclude = [
    "*/tests/*", "*/migrations/*", "*/venv/*", "*/__pycache__/*",
    "*/node_modules/*", "*/build/*", "*/dist/*", "*.egg-info/*"
]

[tool.interrogate]
fail-under = 80
exclude = [
    "*/tests/*", "*/migrations/*", "*/venv/*", "*/__pycache__/*",
    "*/node_modules/*", "*/build/*", "*/dist/*", "*.egg-info/*"
]
ignore-init-module = true
ignore-init-method = true
ignore-semiprivate = true
ignore-private = true
ignore-property-decorators = true
ignore-special = true

[tool.radon]
cc_min = "A"
mi_min = "A"
exclude = [
    "*/tests/*", "*/migrations/*", "*/venv/*", "*/__pycache__/*",
    "*/node_modules/*", "*/build/*", "*/dist/*", "*.egg-info/*"
]

[tool.xenon]
max-absolute-A = 10
max-absolute-B = 20
max-absolute-C = 30
max-absolute-D = 40
max-absolute-E = 50
max-absolute-F = 60
exclude = [
    "*/tests/*", "*/migrations/*", "*/venv/*", "*/__pycache__/*",
    "*/node_modules/*", "*/build/*", "*/dist/*", "*.egg-info/*"
]

[tool.semgrep]
configs = [
    "p/security-audit", "p/bandit", "p/owasp-top-ten", "p/secrets",
    "p/ci", "p/performance", "p/error-prone", "p/best-practices"
]
exclude = [
    "*/tests/*", "*/migrations/*", "*/venv/*", "*/__pycache__/*",
    "*/node_modules/*", "*/build/*", "*/dist/*", "*.egg-info/*"
]

[tool.setuptools.packages.find]
exclude = ["tests*", "docs*", "examples*"]<|MERGE_RESOLUTION|>--- conflicted
+++ resolved
@@ -61,7 +61,6 @@
 numpy = "^2.3.0"
 psycopg2-binary = "^2.9.11"
 flask-socketio = "^5.5.1"
-<<<<<<< HEAD
 alembic = "^1.17.2"
 
 [tool.poetry.extras]
@@ -81,8 +80,6 @@
     "llm", "openai", "anthropic", "issue-management", "quality-gates",
     "platform-detection", "multi-agent"
 ]
-=======
->>>>>>> 6af2ff73
 
 [tool.poetry.urls]
 Homepage = "https://github.com/veritasvault/autopr-engine"
