[build-system]
requires = [ "poetry-core>=1.0.0",]
build-backend = "poetry.core.masonry.api"

[project]
name = "autopr-engine"
version = "1.0.0"
description = "AI-Powered GitHub PR Automation and Issue Management"
readme = "README.md"
keywords = [ "github", "pull-request", "automation", "ai", "code-review", "ci-cd", "workflow", "integration", "slack", "linear", "autogen", "llm", "openai", "anthropic", "issue-management", "quality-gates", "platform-detection", "multi-agent",]
classifiers = [ "Development Status :: 4 - Beta", "Intended Audience :: Developers", "Intended Audience :: Information Technology", "Intended Audience :: System Administrators", "License :: OSI Approved :: MIT License", "Programming Language :: Python :: 3", "Programming Language :: Python :: 3.9", "Programming Language :: Python :: 3.10", "Programming Language :: Python :: 3.13", "Programming Language :: Python :: 3.13", "Programming Language :: Python :: 3.13", "Operating System :: OS Independent", "Topic :: Software Development", "Topic :: Software Development :: Libraries :: Python Modules", "Topic :: Software Development :: Quality Assurance", "Topic :: Scientific/Engineering :: Artificial Intelligence",]
requires-python = ">=3.13"
dependencies = [ "pydantic>=2.9.0,<3.0.0", "pydantic_settings>=2.0.0,<3.0.0", "aiohttp>=3.10.0,<4.0.0", "structlog>=24.4.0,<25.0.0", "click>=8.1.0,<9.0.0", "pyyaml>=6.0.1,<7.0.0", "jinja2>=3.1.4,<4.0.0", "pygithub>=2.4.0,<3.0.0", "GitPython>=3.1.43,<4.0.0", "openai>=1.51.0,<2.0.0", "anthropic>=0.34.0,<1.0.0", "mistralai>=1.2.0,<2.0.0", "groq>=0.11.0,<1.0.0", "httpx>=0.27.0,<1.0.0", "websockets>=13.1.0,<14.0.0", "python-dateutil>=2.8.0,<3.0.0", "pytz>=2023.3", "python-dotenv>=1.0.1,<2.0.0", "tomli>=2.0.1,<3.0.0", "loguru>=0.7.2,<1.0.0",]
[[project.authors]]
name = "VeritasVault Team"
email = "dev@veritasvault.net"

[[project.maintainers]]
name = "VeritasVault Team"
email = "dev@veritasvault.net"

[project.license]
text = "MIT"

[project.optional-dependencies]
dev = [ "pytest>=8.3.0,<9.0.0", "pytest-asyncio>=0.24.0,<1.0.0", "pytest-cov>=5.0.0,<6.0.0", "pytest-mock>=3.14.0,<4.0.0", "black>=24.8.0,<25.0.0", "isort>=5.13.0,<6.0.0", "flake8>=7.0.0,<8.0.0", "mypy>=1.11.0,<2.0.0", "pre-commit>=3.0.0,<4.0.0", "sphinx>=8.1.0,<9.0.0", "sphinx-rtd-theme>=3.0.0,<4.0.0", "myst-parser>=4.0.0,<5.0.0",]
monitoring = [ "prometheus_client>=0.17.0,<1.0.0", "sentry-sdk[fastapi]>=1.32.0,<2.0.0", "datadog>=0.47.0,<1.0.0",]
memory = [ "mem0ai>=0.1.0,<1.0.0", "chromadb>=0.4.0,<1.0.0", "qdrant-client>=1.5.0,<2.0.0",]
ai = [ "pyautogen>=0.2.0,<1.0.0", "langchain>=0.0.300,<1.0.0", "langchain-openai>=0.0.5,<1.0.0", "langchain-anthropic>=0.1.0,<1.0.0",]
database = [ "asyncpg>=0.28.0,<1.0.0", "sqlalchemy[asyncio]>=2.0.0,<3.0.0", "alembic>=1.12.0,<2.0.0", "redis>=4.6.0,<5.0.0", "aioredis>=2.0.0,<3.0.0",]
server = [ "fastapi>=0.103.0,<1.0.0", "uvicorn[standard]>=0.23.0,<1.0.0", "gunicorn>=21.2.0,<22.0.0",]
resilience = [ "pybreaker>=1.0.0,<2.0.0", "tenacity>=8.2.0,<9.0.0", "limits>=3.6.0,<4.0.0",]
full = [ "autopr-engine[dev,monitoring,memory,ai,database,server,resilience]",]

[project.urls]
Homepage = "https://github.com/veritasvault/autopr-engine"
Documentation = "https://autopr-engine.readthedocs.io"
Repository = "https://github.com/veritasvault/autopr-engine"
"Bug Tracker" = "https://github.com/veritasvault/autopr-engine/issues"
Changelog = "https://github.com/veritasvault/autopr-engine/blob/main/CHANGELOG.md"
Discussions = "https://github.com/veritasvault/autopr-engine/discussions"

[project.scripts]
autopr = "autopr.cli:main"
autopr-server = "autopr.server:main"
autopr-worker = "autopr.worker:main"
autopr-migration = "autopr.migration:main"

[tool.poetry]
name = "autopr-engine"
version = "1.0.0"
description = "AI-Powered GitHub PR Automation and Issue Management"
authors = [ "VeritasVault Team <dev@veritasvault.net>",]
license = "MIT"
[[tool.poetry.packages]]
include = "autopr"
from = "."

[tool.sphinx]
project = "AutoPR Engine"
copyright = "2025, VeritasVault Team"
author = "VeritasVault Team"
extensions = [ "sphinx.ext.autodoc", "sphinx.ext.viewcode", "sphinx.ext.napoleon", "sphinx.ext.intersphinx", "sphinx.ext.autosummary",]
templates_path = [ "_templates",]
exclude_patterns = [ "_build", "Thumbs.db", ".DS_Store",]
html_theme = "sphinx_rtd_theme"
html_static_path = [ "_static",]

[project.entry-points."autopr.actions"]
platform_detector = "autopr.actions.platform_detector:PlatformDetector"
pr_review_analyzer = "autopr.actions.pr_review_analyzer:PRReviewAnalyzer"
issue_creator = "autopr.actions.issue_creator:IssueCreator"
ai_comment_analyzer = "autopr.actions.ai_comment_analyzer:AICommentAnalyzer"
quality_gates = "autopr.actions.quality_gates:QualityGates"
autogen_multi_agent = "autopr.actions.autogen_multi_agent:AutoGenMultiAgent"

[project.entry-points."autopr.integrations"]
github = "autopr.integrations.github:GitHubIntegration"
linear = "autopr.integrations.linear:LinearIntegration"
slack = "autopr.integrations.slack:SlackIntegration"
axolo = "autopr.integrations.axolo:AxoloIntegration"

[project.entry-points."autopr.llm_providers"]
openai = "autopr.ai.providers.openai:OpenAIProvider"
anthropic = "autopr.ai.providers.anthropic:AnthropicProvider"
mistral = "autopr.ai.providers.mistral:MistralProvider"
groq = "autopr.ai.providers.groq:GroqProvider"

[tool.poetry.dependencies]
python = "^3.13"

[tool.setuptools.package-dir]
"" = "."

[tool.setuptools.package-data]
autopr = [ "workflows/*.yaml", "workflows/*.yml", "config/*.yaml", "config/*.yml", "templates/*.j2", "templates/*.jinja", "static/*",]

[tool.pytest.ini_options]
minversion = "7.0"
addopts = [ "-ra", "--tb=short", "--maxfail=10",]
testpaths = [ "tests",]
filterwarnings = [ "ignore",]

[tool.coverage.run]
source = [ "autopr",]
omit = [ "*/tests/*", "*/migrations/*", "*/venv/*", "*/__pycache__/*",]

[tool.coverage.report]
exclude_lines = [ "pragma: no cover", "def __repr__", "if self.debug:", "if settings.DEBUG", "raise AssertionError", "raise NotImplementedError", "if 0:", "if __name__ == .__main__.:", "class .*\\bProtocol\\):", "@(abc\\.)?abstractmethod",]

<<<<<<< HEAD
[tool.setuptools.packages.find]
exclude = [ "tests*", "docs*", "examples*",]
=======
[tool.flake8]
max-line-length = 100
extend-ignore = ["E203", "W503"]
per-file-ignores = [
    "__init__.py:F401",
]

[tool.ruff]
# Same as Black.
line-length = 100

# Assume Python 3.12 (3.13 not yet supported by all tools)
target-version = "py312"

# Exclude a variety of commonly ignored directories.
exclude = [
    ".bzr",
    ".direnv",
    ".eggs",
    ".git",
    ".git-rewrite",
    ".hg",
    ".mypy_cache",
    ".nox",
    ".pants.d",
    ".pytype",
    ".ruff_cache",
    ".svn",
    ".tox",
    ".venv",
    "__pypackages__",
    "_build",
    "buck-out",
    "build",
    "dist",
    "node_modules",
    "venv",
]

[tool.ruff.lint]
# Maximum comprehensiveness for AI auto-PR fixer
# Enable ALL rules for maximum coverage, then exclude specific ones
extend-select = ["ALL"]

# Strategic exclusions for AI auto-PR fixer
extend-ignore = [
    # Type annotations (mypy handles this better)
    "ANN",    # Missing type annotations
    "ANN101", # Missing-type-self
    "ANN102", # Missing-type-cls
    "ANN201", # Missing-return-type-public-function
    "ANN202", # Missing-return-type-private-function
    "ANN204", # Missing-return-type-special-method
    "ANN205", # Missing-return-type-static-method
    "ANN206", # Missing-return-type-class-method
    "ANN401", # Dynamically-typed-expression

    # Docstring conventions (pydocstyle handles this better)
    "D",      # pydocstyle rules
    "D100",   # Missing docstring in public module
    "D101",   # Missing docstring in public class
    "D102",   # Missing docstring in public method
    "D103",   # Missing docstring in public function
    "D104",   # Missing docstring in public package
    "D105",   # Missing docstring in magic method
    "D106",   # Missing docstring in public nested class
    "D107",   # Missing docstring in __init__
    "D200",   # One-line docstring should fit on one line
    "D201",   # No blank lines allowed before function docstring
    "D202",   # No blank lines allowed after function docstring
    "D203",   # 1 blank line required before class docstring
    "D204",   # 1 blank line required after class docstring
    "D205",   # 1 blank line required between summary line and description
    "D206",   # Docstring should be indented with spaces, not tabs
    "D207",   # Docstring is under-indented
    "D208",   # Docstring is over-indented
    "D209",   # Multi-line docstring closing quotes should be on a separate line
    "D210",   # No whitespaces allowed surrounding docstring text
    "D211",   # No blank lines allowed before class docstring
    "D212",   # Multi-line docstring summary should start at the first line
    "D213",   # Multi-line docstring summary should start at the second line
    "D214",   # Section is over-indented
    "D215",   # Section underline is over-indented
    "D300",   # Use """triple double quotes"""
    "D301",   # Use r""" if any backslashes in a docstring
    "D400",   # First line should end with a period
    "D401",   # First line should be in imperative mood
    "D402",   # First line should not be the function's "signature"
    "D403",   # First word of the first line should be properly capitalized
    "D404",   # First word of the docstring should not be "This"
    "D405",   # Section name should be properly capitalized
    "D406",   # Section name should end with a newline
    "D407",   # Missing dashed underline after section
    "D408",   # Section underline should be in the line following the section's name
    "D409",   # Section underline should match the length of its name
    "D410",   # Missing blank line after section
    "D411",   # Missing blank line before section
    "D412",   # No blank lines allowed between a section header and its content
    "D413",   # Missing blank line after last section
    "D414",   # Section has no content
    "D415",   # First line should end with a period, question mark, or exclamation point
    "D416",   # Section name should end with a colon
    "D417",   # Missing argument descriptions in the docstring
    "D418",   # Function/ method decorated with @overload shouldn't contain a docstring
    "D419",   # Docstring is empty

    # Formatting preferences (handled by formatter)
    "E203",   # whitespace before ':'
    "E501",   # line too long (handled by formatter)
    "COM812", # trailing commas (formatting preference)
    "ISC001", # string concatenation (formatting preference)

    # Performance considerations
    "B008",   # do not perform function calls in argument defaults
    "C901",   # too complex (handled by radon)

    # Specific exclusions for AI auto-PR context
    # PLR rules removed - they may not exist in current Ruff version
    
    # Exception handling patterns (appropriate for optional features)
    "BLE001", # Do not catch blind exception - appropriate for graceful degradation
    
    # Random number generation (simulation functions, not security-critical)
    "S311",   # Standard pseudo-random generators - used for simulation, not security
]

# Allow fix for all enabled rules (when `--fix`) is provided.
fixable = ["ALL"]
unfixable = []

# Allow unused variables when underscore-prefixed.
dummy-variable-rgx = "^(_+|(_+[a-zA-Z0-9_]*[a-zA-Z0-9]+?))$"

[tool.ruff.lint.per-file-ignores]
"__init__.py" = ["F401"]

[tool.ruff.lint.isort]
# Like isort, sort imports alphabetically.
force-sort-within-sections = true

# Like isort, split imports into sections.
section-order = [
    "future",
    "standard-library",
    "third-party",
    "first-party",
    "local-folder",
]

[tool.ruff.format]
# Like Black, use double quotes for strings.
quote-style = "double"

# Like Black, indent with spaces, rather than tabs.
indent-style = "space"

# Like Black, respect magic trailing commas.
skip-magic-trailing-comma = false

# Like Black, automatically detect the appropriate line ending.
line-ending = "auto"

[tool.bandit]
skips = ["B101", "B601"]
exclude_dirs = ["tests", "docs", "migrations"]

[tool.pydocstyle]
inherit = false
ignore = [
    "D100",  # Missing docstring in public module
    "D101",  # Missing docstring in public class
    "D102",  # Missing docstring in public method
    "D103",  # Missing docstring in public function
    "D104",  # Missing docstring in public package
    "D105",  # Missing docstring in magic method
    "D107",  # Missing docstring in __init__
    "D200",  # One-line docstring should fit on one line
    "D203",  # 1 blank line required before class docstring
    "D212",  # Multi-line docstring summary should start at the first line
    "D213",  # Multi-line docstring summary should start at the second line
    "D400",  # First line should end with a period
    "D401",  # First line should be in imperative mood
    "D415",  # First line should end with a period, question mark, or exclamation point
]
match = "(?!test_).*\\.py"
match_dir = "[^\\.].*"

# Documentation configuration
[tool.sphinx]
project = "AutoPR Engine"
copyright = "2025, VeritasVault Team"
author = "VeritasVault Team"
extensions = [
    "sphinx.ext.autodoc",
    "sphinx.ext.viewcode",
    "sphinx.ext.napoleon",
    "sphinx.ext.intersphinx",
    "sphinx.ext.autosummary",
]
templates_path = ["_templates"]
exclude_patterns = ["_build", "Thumbs.db", ".DS_Store"]
html_theme = "sphinx_rtd_theme"
html_static_path = ["_static"]

# Essential tools for maximum comprehensiveness (AI auto-PR fixer)
# vulture>=2.10.0,<3.0.0          # Dead code detection (better than Ruff's ERA)
# interrogate>=1.5.0,<2.0.0       # Docstring coverage analysis
# radon>=6.0.0,<7.0.0             # Code complexity metrics
# xenon>=0.8.0,<1.0.0             # Complexity threshold enforcement
# semgrep>=1.50.0,<2.0.0          # Advanced semantic code analysis

# Type stubs
# types-PyYAML>=6.0.0,<7.0.0
# types-requests>=2.31.0,<3.0.0
# typing-extensions>=4.10.0,<5.0.0  # Required for newer Python type features
# types-python-dateutil>=2.8.0
# types-redis>=4.6.0
# types-toml>=0.10.8

[tool.vulture]
# Dead code detection configuration
min_confidence = 80
exclude = [
    "*/tests/*",
    "*/migrations/*",
    "*/venv/*",
    "*/__pycache__/*",
    "*/node_modules/*",
    "*/build/*",
    "*/dist/*",
    "*.egg-info/*",
]

[tool.interrogate]
# Docstring coverage analysis
fail-under = 80
exclude = [
    "*/tests/*",
    "*/migrations/*",
    "*/venv/*",
    "*/__pycache__/*",
    "*/node_modules/*",
    "*/build/*",
    "*/dist/*",
    "*.egg-info/*",
]
ignore-init-module = true
ignore-init-method = true
ignore-semiprivate = true
ignore-private = true
ignore-property-decorators = true
ignore-special = true

[tool.radon]
# Code complexity metrics
cc_min = "A"  # Minimum complexity grade
mi_min = "A"  # Minimum maintainability index
exclude = [
    "*/tests/*",
    "*/migrations/*",
    "*/venv/*",
    "*/__pycache__/*",
    "*/node_modules/*",
    "*/build/*",
    "*/dist/*",
    "*.egg-info/*",
]

[tool.xenon]
# Complexity threshold enforcement
max-absolute-A = 10
max-absolute-B = 20
max-absolute-C = 30
max-absolute-D = 40
max-absolute-E = 50
max-absolute-F = 60
exclude = [
    "*/tests/*",
    "*/migrations/*",
    "*/venv/*",
    "*/__pycache__/*",
    "*/node_modules/*",
    "*/build/*",
    "*/dist/*",
    "*.egg-info/*",
]

[tool.semgrep]
# Advanced semantic code analysis
configs = [
    "p/security-audit",
    "p/bandit",
    "p/owasp-top-ten",
    "p/secrets",
    "p/ci",
    "p/performance",
    "p/error-prone",
    "p/best-practices",
]
exclude = [
    "*/tests/*",
    "*/migrations/*",
    "*/venv/*",
    "*/__pycache__/*",
    "*/node_modules/*",
    "*/build/*",
    "*/dist/*",
    "*.egg-info/*",
]
>>>>>>> 01b23741
<|MERGE_RESOLUTION|>--- conflicted
+++ resolved
@@ -106,12 +106,19 @@
 omit = [ "*/tests/*", "*/migrations/*", "*/venv/*", "*/__pycache__/*",]
 
 [tool.coverage.report]
-exclude_lines = [ "pragma: no cover", "def __repr__", "if self.debug:", "if settings.DEBUG", "raise AssertionError", "raise NotImplementedError", "if 0:", "if __name__ == .__main__.:", "class .*\\bProtocol\\):", "@(abc\\.)?abstractmethod",]
-
-<<<<<<< HEAD
-[tool.setuptools.packages.find]
-exclude = [ "tests*", "docs*", "examples*",]
-=======
+exclude_lines = [
+    "pragma: no cover",
+    "def __repr__",
+    "if self.debug:",
+    "if settings.DEBUG",
+    "raise AssertionError",
+    "raise NotImplementedError",
+    "if 0:",
+    "if __name__ == .__main__.:",
+    "class .*\\bProtocol\\):",
+    "@(abc\\.)?abstractmethod",
+]
+
 [tool.flake8]
 max-line-length = 100
 extend-ignore = ["E203", "W503"]
@@ -421,4 +428,6 @@
     "*/dist/*",
     "*.egg-info/*",
 ]
->>>>>>> 01b23741
+
+[tool.setuptools.packages.find]
+exclude = [ "tests*", "docs*", "examples*",]